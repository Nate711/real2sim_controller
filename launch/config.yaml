controller_manager:
  ros__parameters:
    update_rate: 250 # Hz

    real2sim_controller:
      type: real2sim_controller/Real2SimController

    joint_state_broadcaster:
      type: joint_state_broadcaster/JointStateBroadcaster

real2sim_controller:
  ros__parameters:
<<<<<<< HEAD
    test_amplitude: 0.5
    test_motor_index: 0
    do_sweep: true
    sweep_min_frequency: 1.0
    sweep_max_frequency: 20.0
=======
    test_amplitude: 0.0
    test_frequency: 1.0
    test_motor_index: 2
>>>>>>> 98b0b036

    joint_names:
      [
        "leg_front_r_1",
        "leg_front_r_2",
        "leg_front_r_3",
        "leg_front_l_1",
        "leg_front_l_2",
        "leg_front_l_3",
        "leg_back_r_1",
        "leg_back_r_2",
        "leg_back_r_3",
        "leg_back_l_1",
        "leg_back_l_2",
        "leg_back_l_3",
      ]

    default_joint_pos:
      [0.0, 0.0, 0.0, 0.0, -0.0, 0.0, 0.0, 0.0, 0.0, 0.0, -0.0, 0.0]
    kps: [5.0, 5.0, 5.0, 5.0, 5.0, 5.0, 5.0, 5.0, 5.0, 5.0, 5.0, 5.0]
    kds:
      [0.25, 0.25, 0.25, 0.25, 0.25, 0.25, 0.25, 0.25, 0.25, 0.25, 0.25, 0.25]

    init_kps: [5.0, 5.0, 5.0, 5.0, 5.0, 5.0, 5.0, 5.0, 5.0, 5.0, 5.0, 5.0]
    init_kds:
      [0.25, 0.25, 0.25, 0.25, 0.25, 0.25, 0.25, 0.25, 0.25, 0.25, 0.25, 0.25]

    init_duration: 2.0
    fade_in_duration: 2.0

    action_types:
      [
        "position",
        "position",
        "position",
        "position",
        "position",
        "position",
        "position",
        "position",
        "position",
        "position",
        "position",
        "position",
      ]

    action_scales: [1.0, 1.0, 1.0, 1.0, 1.0, 1.0, 1.0, 1.0, 1.0, 1.0, 1.0, 1.0]

    action_limit: 1.5

teleop_twist_joy_node:
  ros__parameters:
    axis_linear:
      x: 1
      y: 0
    scale_linear:
      x: 0.75
      y: 0.5

    axis_angular:
      yaw: 3
    scale_angular:
      yaw: 2.0

    require_enable_button: false

joy_node:
  ros__parameters:
    dev: "/dev/input/js0"
    autorepeat_rate: 50.0
    coalesce_interval: 0.02

joint_state_broadcaster:
  ros__parameters:
    update_rate: 250
    use_local_topics: false<|MERGE_RESOLUTION|>--- conflicted
+++ resolved
@@ -10,17 +10,12 @@
 
 real2sim_controller:
   ros__parameters:
-<<<<<<< HEAD
     test_amplitude: 0.5
-    test_motor_index: 0
+    test_frequency: 1.0
+    test_motor_index: 2
     do_sweep: true
     sweep_min_frequency: 1.0
     sweep_max_frequency: 20.0
-=======
-    test_amplitude: 0.0
-    test_frequency: 1.0
-    test_motor_index: 2
->>>>>>> 98b0b036
 
     joint_names:
       [
